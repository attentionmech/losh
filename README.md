# losh

<<<<<<< HEAD
Lightweight Experiment Runner for llms (Under construction)

## Get started

1. clone repo, and install dependencies

2. `pip install prefect transformers datasets torch mlx-lm pyyaml accelerate`

3. `python losh.py loshfiles/finetuning.yml`

4. swap `TransformersBackend` with `MLXBackend` and re-run
=======
Lightweight Experiment Runner for LLMs
>>>>>>> c3917479

## rough shape 

- llm experiments oriented: target is to solve this little more than what notebooks do, but not a replacement
- local-first: targeting local-experiments with local llms as first class citizens
- opinionated: defaults for everything, to allow anyone to start within minutes of install
<<<<<<< HEAD
- lightweight: simple and lightweight, least possible path towards getting things done
- llm experiments oriented: target is to solve this little more than what notebooks do, but not a replacement
- common building blocks: quantization, finetuning, etc.
=======
- backend agnostic: mlx/transformers/xyz
- high-level recipies: yaml config of what experiment should be
- lightweight: avoid bulking up where possible
- reproducibility: should be able to rerun
>>>>>>> c3917479
<|MERGE_RESOLUTION|>--- conflicted
+++ resolved
@@ -1,6 +1,5 @@
 # losh
 
-<<<<<<< HEAD
 Lightweight Experiment Runner for llms (Under construction)
 
 ## Get started
@@ -12,22 +11,15 @@
 3. `python losh.py loshfiles/finetuning.yml`
 
 4. swap `TransformersBackend` with `MLXBackend` and re-run
-=======
 Lightweight Experiment Runner for LLMs
->>>>>>> c3917479
 
 ## rough shape 
 
 - llm experiments oriented: target is to solve this little more than what notebooks do, but not a replacement
 - local-first: targeting local-experiments with local llms as first class citizens
 - opinionated: defaults for everything, to allow anyone to start within minutes of install
-<<<<<<< HEAD
-- lightweight: simple and lightweight, least possible path towards getting things done
-- llm experiments oriented: target is to solve this little more than what notebooks do, but not a replacement
 - common building blocks: quantization, finetuning, etc.
-=======
 - backend agnostic: mlx/transformers/xyz
 - high-level recipies: yaml config of what experiment should be
 - lightweight: avoid bulking up where possible
-- reproducibility: should be able to rerun
->>>>>>> c3917479
+- reproducibility: should be able to rerun